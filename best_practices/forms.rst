--- conflicted
+++ resolved
@@ -69,22 +69,10 @@
 Registering Forms as Services
 ~~~~~~~~~~~~~~~~~~~~~~~~~~~~~
 
-You can also
-<<<<<<< HEAD
-:ref:`register your form type as a service <form-cookbook-form-field-service>`.
+You can also :ref:`register your form type as a service <form-field-service>`.
 This is only needed if your form type requires some dependencies to be injected
 by the container, otherwise it is unnecessary overhead and therefore *not*
 recommended to do this for all form type classes.
-=======
-:ref:`register your form type as a service <form-field-service>`.
-But this is *not* recommended unless you plan to reuse the new form type in many
-places or embed it in other forms directly or via the
-:doc:`collection type </reference/forms/types/collection>`.
-
-For most forms that are used only to edit or create something, registering
-the form as a service is over-kill, and makes it more difficult to figure
-out exactly which form class is being used in a controller.
->>>>>>> a0b1aeb3
 
 Form Button Configuration
 -------------------------
